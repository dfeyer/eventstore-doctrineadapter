{
    "name": "neos/eventstore-doctrineadapter",
    "description": "Doctrine DBAL based implementation for the neos/eventstore",
    "type": "library",
    "license": "MIT",
    "funding": [
        {
            "type": "other",
            "url": "https://www.neos.io/community/participate/supporting-neos.html"
        }
    ],
    "require": {
        "php": "^8.1",
        "neos/eventstore": "@dev",
        "doctrine/dbal": "^2",
        "webmozart/assert": "^1.10",
        "psr/clock": "^1"
    },
    "require-dev": {
        "roave/security-advisories": "dev-latest",
        "phpstan/phpstan": "^1.10",
        "squizlabs/php_codesniffer": "^4.0.x-dev",
        "phpunit/phpunit": "^10",
        "brianium/paratest": "^7.2"
    },
    "autoload": {
        "psr-4": {
            "Neos\\EventStore\\DoctrineAdapter\\": "src/"
        }
    },
    "autoload-dev": {
        "psr-4": {
            "Neos\\EventStore\\DoctrineAdapter\\Tests\\": "tests/",
            "Neos\\EventStore\\Tests\\": "vendor/neos/eventstore/tests/"
        }
    },
    "scripts": {
        "test:phpstan": "phpstan",
        "test:cs": "phpcs --colors src",
        "test:cs:fix": "phpcbf --colors src",
<<<<<<< HEAD
        "test:unit": "phpunit tests/Unit",
        "test:integration": "phpunit tests/Integration --exclude-group=parallel",
        "test:consistency": [
            "paratest tests/Integration --group=parallel --functional --processes 20",
            "Neos\\EventStore\\DoctrineAdapter\\Tests\\Integration\\ConcurrencyTest::validateEvents",
            "Neos\\EventStore\\DoctrineAdapter\\Tests\\Integration\\ConcurrencyTest::cleanup"
        ],
        "test": [
            "@test:phpstan",
            "@test:cs",
            "@test:unit",
            "@test:integration",
            "@test:consistency"
=======
        "test:integration": "phpunit tests/Integration",
        "test": [
            "@test:phpstan",
            "@test:cs",
            "@test:integration"
>>>>>>> 46d74af8
        ]
    }
}<|MERGE_RESOLUTION|>--- conflicted
+++ resolved
@@ -38,27 +38,17 @@
         "test:phpstan": "phpstan",
         "test:cs": "phpcs --colors src",
         "test:cs:fix": "phpcbf --colors src",
-<<<<<<< HEAD
-        "test:unit": "phpunit tests/Unit",
         "test:integration": "phpunit tests/Integration --exclude-group=parallel",
         "test:consistency": [
-            "paratest tests/Integration --group=parallel --functional --processes 20",
-            "Neos\\EventStore\\DoctrineAdapter\\Tests\\Integration\\ConcurrencyTest::validateEvents",
-            "Neos\\EventStore\\DoctrineAdapter\\Tests\\Integration\\ConcurrencyTest::cleanup"
+            "Neos\\EventStore\\DoctrineAdapter\\Tests\\Integration\\DoctrineEventStoreTest::prepare",
+            "paratest tests/Integration --group=parallel --functional --processes 10",
+            "Neos\\EventStore\\DoctrineAdapter\\Tests\\Integration\\DoctrineEventStoreTest::consistency_validateEvents"
         ],
         "test": [
             "@test:phpstan",
             "@test:cs",
-            "@test:unit",
             "@test:integration",
             "@test:consistency"
-=======
-        "test:integration": "phpunit tests/Integration",
-        "test": [
-            "@test:phpstan",
-            "@test:cs",
-            "@test:integration"
->>>>>>> 46d74af8
         ]
     }
 }